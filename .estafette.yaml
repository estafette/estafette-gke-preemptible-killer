--- conflicted
+++ resolved
@@ -15,16 +15,6 @@
     releaseBranch: 1.3.0
 
 stages:
-<<<<<<< HEAD
-  build:
-    image: golang:1.13.0-alpine3.10
-    env:
-      CGO_ENABLED: 0
-      GOOS: linux
-    commands:
-    - go test ./...
-    - go build -a -installsuffix cgo -ldflags "-X main.appgroup=${ESTAFETTE_LABEL_APP_GROUP} -X main.app=${ESTAFETTE_GIT_NAME} -X main.version=${ESTAFETTE_BUILD_VERSION} -X main.revision=${ESTAFETTE_GIT_REVISION} -X main.branch=${ESTAFETTE_GIT_BRANCH} -X main.buildDate=${ESTAFETTE_BUILD_DATETIME}" -o ./publish/${ESTAFETTE_GIT_NAME} .
-=======
   build-lint-and-package:
     parallelStages:
       build:
@@ -43,7 +33,6 @@
       package-helm-chart:
         image: extensions/helm:dev
         action: package
->>>>>>> 6527707f
 
   bake:
     image: extensions/docker:dev
